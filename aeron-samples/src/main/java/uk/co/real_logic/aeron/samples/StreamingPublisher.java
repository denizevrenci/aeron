/*
 * Copyright 2014 - 2015 Real Logic Ltd.
 *
 * Licensed under the Apache License, Version 2.0 (the "License");
 * you may not use this file except in compliance with the License.
 * You may obtain a copy of the License at
 *
 * http://www.apache.org/licenses/LICENSE-2.0
 *
 * Unless required by applicable law or agreed to in writing, software
 * distributed under the License is distributed on an "AS IS" BASIS,
 * WITHOUT WARRANTIES OR CONDITIONS OF ANY KIND, either express or implied.
 * See the License for the specific language governing permissions and
 * limitations under the License.
 */
package uk.co.real_logic.aeron.samples;

import static uk.co.real_logic.agrona.BitUtil.SIZE_OF_LONG;

import java.nio.ByteBuffer;
import java.util.concurrent.ExecutorService;
import java.util.concurrent.Executors;
import java.util.concurrent.ThreadLocalRandom;
import java.util.concurrent.TimeUnit;
import java.util.function.IntSupplier;

import uk.co.real_logic.aeron.Aeron;
import uk.co.real_logic.aeron.Publication;
import uk.co.real_logic.aeron.common.RateReporter;
import uk.co.real_logic.aeron.common.concurrent.console.ContinueBarrier;
import uk.co.real_logic.aeron.driver.MediaDriver;
import uk.co.real_logic.agrona.CloseHelper;
import uk.co.real_logic.agrona.concurrent.BusySpinIdleStrategy;
import uk.co.real_logic.agrona.concurrent.IdleStrategy;
import uk.co.real_logic.agrona.concurrent.UnsafeBuffer;

/**
 * Publisher that sends as fast as possible a given number of messages at a given length.
 */
public class StreamingPublisher
{
    private static final int STREAM_ID = SampleConfiguration.STREAM_ID;
    private static final String CHANNEL = SampleConfiguration.CHANNEL;
    private static final int MESSAGE_LENGTH = SampleConfiguration.MESSAGE_LENGTH;
    private static final long NUMBER_OF_MESSAGES = SampleConfiguration.NUMBER_OF_MESSAGES;
    private static final long LINGER_TIMEOUT_MS = SampleConfiguration.LINGER_TIMEOUT_MS;
    private static final boolean EMBEDDED_MEDIA_DRIVER = SampleConfiguration.EMBEDDED_MEDIA_DRIVER;
    private static final boolean RANDOM_MESSAGE_LENGTH = SampleConfiguration.RANDOM_MESSAGE_LENGTH;

    private static final UnsafeBuffer ATOMIC_BUFFER = new UnsafeBuffer(ByteBuffer.allocateDirect(MESSAGE_LENGTH));
    private static final IdleStrategy OFFER_IDLE_STRATEGY = new BusySpinIdleStrategy();

    private static final IntSupplier LENGTH_GENERATOR = composeLengthGenerator(RANDOM_MESSAGE_LENGTH, MESSAGE_LENGTH);

    private static volatile boolean printingActive = true;

    public static void main(final String[] args) throws Exception
    {
        if (MESSAGE_LENGTH < SIZE_OF_LONG)
        {
            throw new IllegalArgumentException(String.format("Message length must be at least %d bytes", SIZE_OF_LONG));
        }

        final MediaDriver driver = EMBEDDED_MEDIA_DRIVER ? MediaDriver.launchEmbedded() : null;
<<<<<<< HEAD

        // Create a context for media driver connection
=======
>>>>>>> 45905e5a
        final Aeron.Context context = new Aeron.Context();

        if (EMBEDDED_MEDIA_DRIVER)
        {
            context.dirName(driver.contextDirName());
        }

        final RateReporter reporter = new RateReporter(TimeUnit.SECONDS.toNanos(1), StreamingPublisher::printRate);
        //Create an executer with 2 reusable threads
        final ExecutorService executor = Executors.newFixedThreadPool(2);

        executor.execute(reporter);

        //Connect to media driver and add publisher to send message on CHANNEL and STREAM
        try (final Aeron aeron = Aeron.connect(context, executor);
             final Publication publication = aeron.addPublication(CHANNEL, STREAM_ID))
        {

            // Create a barrier which will ask to restart publisher after program's termination
            final ContinueBarrier barrier = new ContinueBarrier("Execute again?");

            do
            {
                printingActive = true;

                System.out.format(
                    "\nStreaming %,d messages of%s size %d bytes to %s on stream Id %d\n",
                    NUMBER_OF_MESSAGES,
                    (RANDOM_MESSAGE_LENGTH) ? " random" : "",
                    MESSAGE_LENGTH,
                    CHANNEL,
                    STREAM_ID);

                for (long i = 0; i < NUMBER_OF_MESSAGES; i++)
                {
                    final int length = LENGTH_GENERATOR.getAsInt();

                    ATOMIC_BUFFER.putLong(0, i);

                    while (publication.offer(ATOMIC_BUFFER, 0, length) < 0L)
                    {
                        //Returns almost immediately ( Used for low latency)
                        OFFER_IDLE_STRATEGY.idle(0);
                    }

                    reporter.onMessage(1, length);
                }

                System.out.println("Done streaming.");

                if (0 < LINGER_TIMEOUT_MS)
                {
                    System.out.println("Lingering for " + LINGER_TIMEOUT_MS + " milliseconds...");
                    Thread.sleep(LINGER_TIMEOUT_MS);
                }

                printingActive = false;
            }
            // Keep repeating the above loop if user answers 'Y' to "Execute again?"
            // Otherwise, exit the loop
            while (barrier.await());
        }
        // Halt the report
        reporter.halt();
        executor.shutdown();
        CloseHelper.quietClose(driver);
    }

    public static void printRate(
        final double messagesPerSec, final double bytesPerSec, final long totalFragments, final long totalBytes)
    {
        if (printingActive)
        {
            System.out.format(
                "%.02g msgs/sec, %.02g bytes/sec, totals %d messages %d MB\n",
                messagesPerSec, bytesPerSec, totalFragments, totalBytes / (1024 * 1024));
        }
    }

    private static IntSupplier composeLengthGenerator(final boolean random, final int max)
    {
        if (random)
        {
            return () -> ThreadLocalRandom.current().nextInt(SIZE_OF_LONG, max);
        }
        else
        {
            return () -> max;
        }
    }
}<|MERGE_RESOLUTION|>--- conflicted
+++ resolved
@@ -62,11 +62,7 @@
         }
 
         final MediaDriver driver = EMBEDDED_MEDIA_DRIVER ? MediaDriver.launchEmbedded() : null;
-<<<<<<< HEAD
-
         // Create a context for media driver connection
-=======
->>>>>>> 45905e5a
         final Aeron.Context context = new Aeron.Context();
 
         if (EMBEDDED_MEDIA_DRIVER)
